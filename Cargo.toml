[package]
name = "ya-runtime-basic-auth"
version = "0.1.0"
authors = ["Golem Factory <contact@golem.network>"]
repository = "https://github.com/golemfactory/ya-runtime-basic-auth"
edition = "2021"
license = "GPL-3.0"

[features]

[dependencies]
#ya-runtime-sdk = { version = "0.2.0", features = ["macros"] }
ya-runtime-sdk = { git = "https://github.com/golemfactory/ya-runtime-sdk.git", rev = "08b3c59d181823b1b6fe0ac6e1a7bbbe313ced55", features = ["macros"]}

anyhow = "1.0"
custom_derive = "0.1.7"
enum_derive = "0.1.7"
futures = "0.3"
local_ipaddress = "0.1.3"
rand = "0.8"
serde = { version = "^1.0", features = ["derive"] }
serde_json = "1.0"
structopt = "0.3"
tokio = { version = "0.2", features = ["io-std", "io-util", "fs", "rt-core", "rt-threaded", "macros", "process", "time"] }
<<<<<<< HEAD

[workspace]
members = [ "crates/*" ]

[profile.release]
codegen-units = 1
lto = "fat"
opt-level = 3
panic ="abort"
=======
dirs = "4.0"
chrono = { version = "0.4", features = ["serde"] }
thiserror = "1.0"
>>>>>>> 881c6960
<|MERGE_RESOLUTION|>--- conflicted
+++ resolved
@@ -11,6 +11,7 @@
 [dependencies]
 #ya-runtime-sdk = { version = "0.2.0", features = ["macros"] }
 ya-runtime-sdk = { git = "https://github.com/golemfactory/ya-runtime-sdk.git", rev = "08b3c59d181823b1b6fe0ac6e1a7bbbe313ced55", features = ["macros"]}
+ya-http-proxy-client = { version = "0.1", path = "crates/ya-http-proxy-client"}
 
 anyhow = "1.0"
 custom_derive = "0.1.7"
@@ -22,7 +23,9 @@
 serde_json = "1.0"
 structopt = "0.3"
 tokio = { version = "0.2", features = ["io-std", "io-util", "fs", "rt-core", "rt-threaded", "macros", "process", "time"] }
-<<<<<<< HEAD
+dirs = "4.0"
+chrono = { version = "0.4", features = ["serde"] }
+thiserror = "1.0"
 
 [workspace]
 members = [ "crates/*" ]
@@ -31,9 +34,4 @@
 codegen-units = 1
 lto = "fat"
 opt-level = 3
-panic ="abort"
-=======
-dirs = "4.0"
-chrono = { version = "0.4", features = ["serde"] }
-thiserror = "1.0"
->>>>>>> 881c6960
+panic ="abort"